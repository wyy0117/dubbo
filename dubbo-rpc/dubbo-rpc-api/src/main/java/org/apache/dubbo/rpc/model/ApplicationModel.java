/*
 * Licensed to the Apache Software Foundation (ASF) under one or more
 * contributor license agreements.  See the NOTICE file distributed with
 * this work for additional information regarding copyright ownership.
 * The ASF licenses this file to You under the Apache License, Version 2.0
 * (the "License"); you may not use this file except in compliance with
 * the License.  You may obtain a copy of the License at
 *
 *     http://www.apache.org/licenses/LICENSE-2.0
 *
 * Unless required by applicable law or agreed to in writing, software
 * distributed under the License is distributed on an "AS IS" BASIS,
 * WITHOUT WARRANTIES OR CONDITIONS OF ANY KIND, either express or implied.
 * See the License for the specific language governing permissions and
 * limitations under the License.
 */
package org.apache.dubbo.rpc.model;

import org.apache.dubbo.common.logger.Logger;
import org.apache.dubbo.common.logger.LoggerFactory;

import java.util.Collection;
import java.util.concurrent.ConcurrentHashMap;
import java.util.concurrent.ConcurrentMap;

/**
 * Represent a application which is using Dubbo and store basic metadata info for using
 * during the processing of RPC invoking.
 *
 * ApplicationModel includes many ProviderModel which is about published services
 * and many Consumer Model which is about subscribed services.
 *
 * adjust project structure in order to fully utilize the methods introduced here.
 */
public class ApplicationModel {

    protected static final Logger LOGGER = LoggerFactory.getLogger(ApplicationModel.class);

    /**
     * full qualified class name -> provided service
     */
    private static final ConcurrentMap<String, ProviderModel> providedServices = new ConcurrentHashMap<>();
    /**
     * full qualified class name -> subscribe service
     */
    private static final ConcurrentMap<String, ConsumerModel> consumedServices = new ConcurrentHashMap<>();

    private static String application;

    public static Collection<ConsumerModel> allConsumerModels() {
        return consumedServices.values();
    }

    public static Collection<ProviderModel> allProviderModels() {
        return providedServices.values();
    }

    public static ProviderModel getProviderModel(String serviceName) {
        return providedServices.get(serviceName);
    }

    public static ConsumerModel getConsumerModel(String serviceName) {
        return consumedServices.get(serviceName);
    }

    public static void initConsumerModel(String serviceName, ConsumerModel consumerModel) {
        if (consumedServices.putIfAbsent(serviceName, consumerModel) != null) {
            LOGGER.warn("Already register the same consumer:" + serviceName);
        }
    }

    public static void initProviderModel(String serviceName, ProviderModel providerModel) {
        if (providedServices.putIfAbsent(serviceName, providerModel) != null) {
            LOGGER.warn("Already register the same:" + serviceName);
        }
    }

<<<<<<< HEAD
    /**
     * For unit test
     */
    public static void reset() {
        providedServices.clear();
        consumedServices.clear();
=======
    public static String getApplication() {
        return application;
    }

    public static void setApplication(String application) {
        ApplicationModel.application = application;
>>>>>>> 5184416b
    }
}<|MERGE_RESOLUTION|>--- conflicted
+++ resolved
@@ -75,20 +75,19 @@
         }
     }
 
-<<<<<<< HEAD
+    public static String getApplication() {
+        return application;
+    }
+
+    public static void setApplication(String application) {
+        ApplicationModel.application = application;
+    }
+
     /**
      * For unit test
      */
     public static void reset() {
         providedServices.clear();
         consumedServices.clear();
-=======
-    public static String getApplication() {
-        return application;
-    }
-
-    public static void setApplication(String application) {
-        ApplicationModel.application = application;
->>>>>>> 5184416b
     }
 }