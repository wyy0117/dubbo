--- conflicted
+++ resolved
@@ -32,11 +32,7 @@
     <packaging>pom</packaging>
 
     <properties>
-<<<<<<< HEAD
-        <revision>2.7.3</revision>
-=======
         <revision>2.7.4-SNAPSHOT</revision>
->>>>>>> d727461b
         <maven_flatten_version>1.1.0</maven_flatten_version>
     </properties>
 
